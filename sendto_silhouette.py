--- conflicted
+++ resolved
@@ -314,16 +314,13 @@
           type = 'float', dest = 'regwidth', default = 180.0, help="X mark distance [mm]")
     self.OptionParser.add_option('-Y', '--reg-y', '--reglength', action = 'store',
           type = 'float', dest = 'reglength', default = 230.0, help="Y mark distance [mm]")
-<<<<<<< HEAD
-    self.OptionParser.add_option('-e', '--endposition', '--end-postition',
-          '--end_position', action = 'store', choices=('start','below'),
-          dest = 'endposition', default = 'below', help="Position of head after cutting: start or below")
-=======
     self.OptionParser.add_option('--rego-x',  '--regoriginx',action = 'store',
           type = 'float', dest = 'regoriginx', default = 15.0, help="X mark origin from left [mm]")
     self.OptionParser.add_option('--rego-y', '--regoriginy', action = 'store',
           type = 'float', dest = 'regoriginy', default = 20.0, help="X mark origin from top [mm]")
->>>>>>> dd16493b
+    self.OptionParser.add_option('-e', '--endposition', '--end-postition',
+          '--end_position', action = 'store', choices=('start','below'),
+          dest = 'endposition', default = 'below', help="Position of head after cutting: start or below")
 
   def version(self):
     return __version__
